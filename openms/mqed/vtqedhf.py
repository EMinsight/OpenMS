--- conflicted
+++ resolved
@@ -444,8 +444,6 @@
             )
         return f
 
-<<<<<<< HEAD
-=======
     def make_boson_nocc_org(self, nfock=10):
         r"""boson occ in original fock representation"""
         import math
@@ -455,7 +453,6 @@
         print("nocc =", nocc)
         return nocc
 
->>>>>>> cb053744
 
     def make_rdm1_org(self, mo_coeff, mo_occ, nfock=2, **kwargs):
         r"""One-particle density matrix in original AO-Fock representation
@@ -514,11 +511,11 @@
     from pyscf import gto
 
     atom = """
-           H          0.86681        0.60144       0.00000
-           F         -0.86681        0.60144       0.00000
-           O          0.00000       -0.07579       0.00000
-           He         0.00000        0.00000       2.50000
-           """
+        H          0.86681        0.60144       0.00000
+        F         -0.86681        0.60144       0.00000
+        O          0.00000       -0.07579       0.00000
+        He         0.00000        0.00000       2.50000
+        """
 
     mol = gto.M(atom = atom,
                 basis = "sto-3g",
